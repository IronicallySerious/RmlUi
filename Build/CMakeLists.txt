--- conflicted
+++ resolved
@@ -48,10 +48,6 @@
 if(POLICY CMP0042)
   cmake_policy(SET CMP0042 NEW)
 endif(POLICY CMP0042)
-
-if(CMAKE_COMPILER_IS_GNUCC OR CMAKE_COMPILER_IS_GNUCXX)
-    set(CMAKE_CXX_FLAGS "${CMAKE_CXX_FLAGS} -stdlib=libc++")
-endif()
 
 project(libRocket C CXX)
 
@@ -372,11 +368,7 @@
 
         set_target_properties(${NAME} PROPERTIES PREFIX "")
 
-<<<<<<< HEAD
-        set_property(TARGET ${NAME} PROPERTY CXX_STANDARD 17)
-=======
         set_property(TARGET ${NAME} PROPERTY CXX_STANDARD 11)
->>>>>>> f3451050
         set_property(TARGET ${NAME} PROPERTY CXX_STANDARD_REQUIRED ON)
 
         install(TARGETS ${NAME}
@@ -404,11 +396,7 @@
                            SOVERSION ${LIBROCKET_VERSION_MAJOR}
         )
 
-<<<<<<< HEAD
-        set_property(TARGET ${NAME} PROPERTY CXX_STANDARD 17)
-=======
         set_property(TARGET ${NAME} PROPERTY CXX_STANDARD 11)
->>>>>>> f3451050
         set_property(TARGET ${NAME} PROPERTY CXX_STANDARD_REQUIRED ON)
 
         install(TARGETS ${NAME}
@@ -653,11 +641,7 @@
 			include_directories(${SDL2_INCLUDE_DIR} ${GLEW_INCLUDE_DIR})
 
 			bl_sample(sdl2 ${sample_LIBRARIES}  ${SDL2_LIBRARY} ${SDL2_IMAGE_LIBRARY} ${GLEW_LIBRARY})
-<<<<<<< HEAD
-			set_property(TARGET sdl2 PROPERTY CXX_STANDARD 17)
-=======
 			set_property(TARGET sdl2 PROPERTY CXX_STANDARD 11)
->>>>>>> f3451050
 			set_property(TARGET sdl2 PROPERTY CXX_STANDARD_REQUIRED ON)
 		
 			# The samples always set this as their current working directory
@@ -723,11 +707,7 @@
     foreach(tutorial ${tutorials})
         bl_sample(${tutorial} ${sample_LIBRARIES})
 
-<<<<<<< HEAD
-		set_property(TARGET ${tutorial} PROPERTY CXX_STANDARD 17)
-=======
 		set_property(TARGET ${tutorial} PROPERTY CXX_STANDARD 11)
->>>>>>> f3451050
 		set_property(TARGET ${tutorial} PROPERTY CXX_STANDARD_REQUIRED ON)
 		
         # The tutorials always set this as their current working directory
