<<<<<<< HEAD
﻿/*
 * This source file is part of libRocket, the HTML/CSS Interface Middleware
=======
/*
 * This source file is part of RmlUi, the HTML/CSS Interface Middleware
>>>>>>> 4f13806c
 *
 * For the latest information, see http://github.com/mikke89/RmlUi
 *
 * Copyright (c) 2018 Michael Ragazzon
 *
 * Permission is hereby granted, free of charge, to any person obtaining a copy
 * of this software and associated documentation files (the "Software"), to deal
 * in the Software without restriction, including without limitation the rights
 * to use, copy, modify, merge, publish, distribute, sublicense, and/or sell
 * copies of the Software, and to permit persons to whom the Software is
 * furnished to do so, subject to the following conditions:
 *
 * The above copyright notice and this permission notice shall be included in
 * all copies or substantial portions of the Software.
 * 
 * THE SOFTWARE IS PROVIDED "AS IS", WITHOUT WARRANTY OF ANY KIND, EXPRESS OR
 * IMPLIED, INCLUDING BUT NOT LIMITED TO THE WARRANTIES OF MERCHANTABILITY,
 * FITNESS FOR A PARTICULAR PURPOSE AND NONINFRINGEMENT. IN NO EVENT SHALL THE
 * AUTHORS OR COPYRIGHT HOLDERS BE LIABLE FOR ANY CLAIM, DAMAGES OR OTHER
 * LIABILITY, WHETHER IN AN ACTION OF CONTRACT, TORT OR OTHERWISE, ARISING FROM,
 * OUT OF OR IN CONNECTION WITH THE SOFTWARE OR THE USE OR OTHER DEALINGS IN
 * THE SOFTWARE.
 *
 */

#include <RmlUi/Core.h>
#include <RmlUi/Controls.h>
#include <RmlUi/Debugger.h>
#include <Input.h>
#include <Shell.h>
#include <ShellRenderInterfaceOpenGL.h>
#include <RmlUi/Core/TransformPrimitive.h>

#include <sstream>


// Animations TODO:
//  - Update transform animations / resolve keys again when parent box size changes.
//  - [offtopic] Use double for absolute time, get and cache time for each render/update loop

class DemoWindow
{
public:
	DemoWindow(const Rml::Core::String &title, const Rml::Core::Vector2f &position, Rml::Core::Context *context)
	{
		using namespace Rml::Core;
		document = context->LoadDocument("basic/animation/data/animation.rml");
		if (document != NULL)
		{
			{
				document->GetElementById("title")->SetInnerRML(title);
				document->SetProperty(PropertyId::Left, Property(position.x, Property::PX));
				document->SetProperty(PropertyId::Top, Property(position.y, Property::PX));
				//document->Animate("opacity", Property(0.0f, Property::NUMBER), 2.0f, Tween{ Tween::Quadratic, Tween::InOut }, -1, true, 1.0f);
			}

			// Button fun
			{
				auto el = document->GetElementById("start_game");
				auto p1 = Transform::MakeProperty({ Transforms::Rotate2D{10.f}, Transforms::TranslateX{100.f} });
				auto p2 = Transform::MakeProperty({ Transforms::Scale2D{3.f} });
				el->Animate("transform", p1, 1.8f, Tween{ Tween::Elastic, Tween::InOut }, -1, true);
				el->AddAnimationKey("transform", p2, 1.3f, Tween{ Tween::Elastic, Tween::InOut });
			}
			{
				auto el = document->GetElementById("high_scores");
				el->Animate("margin-left", Property(0.f, Property::PX), 0.3f, Tween{ Tween::Sine, Tween::In }, 10, true, 1.f);
				el->AddAnimationKey("margin-left", Property(100.f, Property::PX), 3.0f, Tween{ Tween::Circular, Tween::Out });
			}
			{
				auto el = document->GetElementById("options");
				el->Animate("image-color", Property(Colourb(128, 255, 255, 255), Property::COLOUR), 0.3f, Tween{}, -1, false);
				el->AddAnimationKey("image-color", Property(Colourb(128, 128, 255, 255), Property::COLOUR), 0.3f);
				el->AddAnimationKey("image-color", Property(Colourb(0, 128, 128, 255), Property::COLOUR), 0.3f);
				el->AddAnimationKey("image-color", Property(Colourb(64, 128, 255, 0), Property::COLOUR), 0.9f);
				el->AddAnimationKey("image-color", Property(Colourb(255, 255, 255, 255), Property::COLOUR), 0.3f);
			}
			{
				auto el = document->GetElementById("help");
				el->Animate("margin-left", Property(100.f, Property::PX), 1.0f, Tween{ Tween::Quadratic, Tween::InOut }, -1, true);
			}
			{
				auto el = document->GetElementById("exit");
				PropertyDictionary pd;
				StyleSheetSpecification::ParsePropertyDeclaration(pd, "transform", "translate(200px, 200px) rotate(1215deg)");
				el->Animate("transform", *pd.GetProperty(PropertyId::Transform), 3.f, Tween{ Tween::Bounce, Tween::Out }, -1);
			}

			// Transform tests
			{
				auto el = document->GetElementById("generic");
				auto p = Transform::MakeProperty({ Transforms::TranslateY{50, Property::PX}, Transforms::Rotate3D{0.8f, 0, 1, 110, Property::DEG}});
				el->Animate("transform", p, 1.3f, Tween{Tween::Quadratic, Tween::InOut}, -1, true);
			}
			{
				auto el = document->GetElementById("combine");
				auto p = Transform::MakeProperty({ Transforms::Translate2D{50, 50, Property::PX}, Transforms::Rotate2D(1215) });
				el->Animate("transform", p, 8.0f, Tween{}, -1, true);
			}
			{
				auto el = document->GetElementById("decomposition");
				auto p = Transform::MakeProperty({ Transforms::Translate2D{50, 50, Property::PX}, Transforms::Rotate2D(1215) });
				el->Animate("transform", p, 8.0f, Tween{}, -1, true);
			}

			// Mixed units tests
			{
				auto el = document->GetElementById("abs_rel");
				el->Animate("margin-left", Property(50.f, Property::PERCENT), 1.5f, Tween{}, -1, true);
			}
			{
				auto el = document->GetElementById("abs_rel_transform");
				auto p = Transform::MakeProperty({ Transforms::TranslateX{0, Property::PX} });
				el->Animate("transform", p, 1.5f, Tween{}, -1, true);
			}
			{
				auto el = document->GetElementById("animation_event");
				el->Animate("top", Property(Math::RandomReal(250.f), Property::PX), 1.5f, Tween{ Tween::Cubic, Tween::InOut });
				el->Animate("left", Property(Math::RandomReal(250.f), Property::PX), 1.5f, Tween{ Tween::Cubic, Tween::InOut });
			}

			document->Show();
		}
	}

	~DemoWindow()
	{
		if (document)
		{
			document->RemoveReference();
			document->Close();
		}
	}

	Rml::Core::ElementDocument * GetDocument() {
		return document;
	}

private:
	Rml::Core::ElementDocument *document;
};


Rml::Core::Context* context = NULL;
ShellRenderInterfaceExtensions *shell_renderer;
DemoWindow* window = NULL;

bool pause_loop = false;
bool single_loop = false;
int nudge = 0;

void GameLoop()
{
	if(!pause_loop || single_loop)
	{
		context->Update();

		shell_renderer->PrepareRenderBuffer();
		context->Render();
		shell_renderer->PresentRenderBuffer();

		single_loop = false;
	}

	static double t_prev = 0.0f;
	double t = Shell::GetElapsedTime();
	float dt = float(t - t_prev);
	static int count_frames = 0;
	count_frames += 1;

	if(nudge)
	{
		t_prev = t;
		static float ff = 0.0f;
		ff += float(nudge)*0.3f;
		auto el = window->GetDocument()->GetElementById("exit");
		auto f = el->GetProperty<float>("margin-left");
<<<<<<< HEAD
		el->SetProperty(Rocket::Core::PropertyId::MarginLeft, Rocket::Core::Property(ff, Rocket::Core::Property::PX));
=======
		el->SetProperty("margin-left", Rml::Core::Property(ff, Rml::Core::Property::PX));
>>>>>>> 4f13806c
		float f_left = el->GetAbsoluteLeft();
		Rml::Core::Log::Message(Rml::Core::Log::LT_INFO, "margin-left: '%f'   abs: %f.", ff, f_left);
		nudge = 0;
	}

	if (window && dt > 0.2f)
	{
		t_prev = t;
		auto el = window->GetDocument()->GetElementById("fps");
		float fps = float(count_frames) / dt;
		count_frames = 0;
<<<<<<< HEAD
		el->SetInnerRML(Rocket::Core::CreateString( 20, "FPS: %f", fps ));
	}
=======
		el->SetInnerRML(Rml::Core::String{ 20, "FPS: %f", fps });
	}
	//static int f_prev = 0.0f;
	//int df = f - f_prev;
	//f_prev = f;
	//if(df != 0)
	//	Rml::Core::Log::Message(Rml::Core::Log::LT_INFO, "Animation f = %d,  df = %d", f, df);
>>>>>>> 4f13806c
}



class Event : public Rml::Core::EventListener
{
public:
	Event(const Rml::Core::String& value) : value(value) {}

	void ProcessEvent(Rml::Core::Event& event) override
	{
		using namespace Rml::Core;

		if(value == "exit")
			Shell::RequestExit();

		switch (event.GetId())
		{
		case EventId::Keydown:
		{
<<<<<<< HEAD
			Rocket::Core::Input::KeyIdentifier key_identifier = (Rocket::Core::Input::KeyIdentifier) event.GetParameter< int >("key_identifier", 0);
=======
			bool key_down = event == "keydown";
			Rml::Core::Input::KeyIdentifier key_identifier = (Rml::Core::Input::KeyIdentifier) event.GetParameter< int >("key_identifier", 0);
>>>>>>> 4f13806c

			if (key_identifier == Rml::Core::Input::KI_SPACE)
			{
				pause_loop = !pause_loop;
			}
			else if (key_identifier == Rml::Core::Input::KI_RETURN)
			{
				pause_loop = true;
				single_loop = true;
			}
			else if (key_identifier == Rml::Core::Input::KI_OEM_PLUS)
			{
				nudge = 1;
			}
			else if (key_identifier == Rml::Core::Input::KI_OEM_MINUS)
			{
				nudge = -1;
			}
			else if (key_identifier == Rml::Core::Input::KI_ESCAPE)
			{
				Shell::RequestExit();
			}
			else if (key_identifier == Rml::Core::Input::KI_F8)
			{
				Rml::Debugger::SetVisible(!Rml::Debugger::IsVisible());
			}
			else if (key_identifier == Rml::Core::Input::KI_LEFT)
			{
				auto el = context->GetRootElement()->GetElementById("keyevent_response");
				if (el) el->Animate("left", Property{ -200.f, Property::PX }, 0.5, Tween{ Tween::Cubic });
			}
			else if (key_identifier == Rml::Core::Input::KI_RIGHT)
			{
				auto el = context->GetRootElement()->GetElementById("keyevent_response");
				if (el) el->Animate("left", Property{ 200.f, Property::PX }, 0.5, Tween{ Tween::Cubic });
			}
			else if (key_identifier == Rml::Core::Input::KI_UP)
			{
				auto el = context->GetRootElement()->GetElementById("keyevent_response");
				auto offset_right = Property{ 200.f, Property::PX };
				if (el) el->Animate("left", Property{ 0.f, Property::PX }, 0.5, Tween{ Tween::Cubic }, 1, true, 0, &offset_right);
			}
			else if (key_identifier == Rml::Core::Input::KI_DOWN)
			{
				auto el = context->GetRootElement()->GetElementById("keyevent_response");
				if (el) el->Animate("left", Property{ 0.f, Property::PX }, 0.5, Tween{ Tween::Cubic });
			}
		}
		break;

		case EventId::Click:
		{
			auto el = event.GetTargetElement();
			if (el->GetId() == "transition_class")
			{
				el->SetClass("move_me", !el->IsClassSet("move_me"));
			}
		}
		break;

		case EventId::Animationend:
		{
			auto el = event.GetTargetElement();
			if (el->GetId() == "animation_event")
			{
				el->Animate("top", Property(Math::RandomReal(200.f), Property::PX), 1.2f, Tween{ Tween::Cubic, Tween::InOut });
				el->Animate("left", Property(Math::RandomReal(100.f), Property::PERCENT), 0.8f, Tween{ Tween::Cubic, Tween::InOut });
			}
		}
		break;

		default:
			break;
		}
	}

	void OnDetach(Rml::Core::Element* element) override { delete this; }

private:
	Rml::Core::String value;
};


class EventInstancer : public Rml::Core::EventListenerInstancer
{
public:

	/// Instances a new event handle for Invaders.
	Rml::Core::EventListener* InstanceEventListener(const Rml::Core::String& value, Rml::Core::Element* element) override
	{
		return new Event(value);
	}

	/// Destroys the instancer.
	void Release() override { delete this; }
};


#if defined RMLUI_PLATFORM_WIN32
#include <windows.h>
int APIENTRY WinMain(HINSTANCE RMLUI_UNUSED_PARAMETER(instance_handle), HINSTANCE RMLUI_UNUSED_PARAMETER(previous_instance_handle), char* RMLUI_UNUSED_PARAMETER(command_line), int RMLUI_UNUSED_PARAMETER(command_show))
#else
int main(int RMLUI_UNUSED_PARAMETER(argc), char** RMLUI_UNUSED_PARAMETER(argv))
#endif
{
#ifdef RMLUI_PLATFORM_WIN32
	RMLUI_UNUSED(instance_handle);
	RMLUI_UNUSED(previous_instance_handle);
	RMLUI_UNUSED(command_line);
	RMLUI_UNUSED(command_show);
#else
	RMLUI_UNUSED(argc);
	RMLUI_UNUSED(argv);
#endif

	const int width = 1800;
	const int height = 1000;

	ShellRenderInterfaceOpenGL opengl_renderer;
	shell_renderer = &opengl_renderer;

	// Generic OS initialisation, creates a window and attaches OpenGL.
	if (!Shell::Initialise() ||
		!Shell::OpenWindow("Animation Sample", shell_renderer, width, height, true))
	{
		Shell::Shutdown();
		return -1;
	}

	// RmlUi initialisation.
	Rml::Core::SetRenderInterface(&opengl_renderer);
	opengl_renderer.SetViewport(width, height);

	ShellSystemInterface system_interface;
	Rml::Core::SetSystemInterface(&system_interface);

	Rml::Core::Initialise();

	// Create the main RmlUi context and set it on the shell's input layer.
	context = Rml::Core::CreateContext("main", Rml::Core::Vector2i(width, height));
	if (context == NULL)
	{
		Rml::Core::Shutdown();
		Shell::Shutdown();
		return -1;
	}

	Rml::Controls::Initialise();
	Rml::Debugger::Initialise(context);
	Input::SetContext(context);
	shell_renderer->SetContext(context);

	EventInstancer* event_instancer = new EventInstancer();
	Rml::Core::Factory::RegisterEventListenerInstancer(event_instancer);
	event_instancer->RemoveReference();

	Shell::LoadFonts("assets/");

<<<<<<< HEAD
	window = new DemoWindow("Animation sample", Rocket::Core::Vector2f(81, 100), context);
	window->GetDocument()->AddEventListener(Rocket::Core::EventId::Keydown, new Event("hello"));
	window->GetDocument()->AddEventListener(Rocket::Core::EventId::Keyup, new Event("hello"));
	window->GetDocument()->AddEventListener(Rocket::Core::EventId::Animationend, new Event("hello"));
=======
	window = new DemoWindow("Animation sample", Rml::Core::Vector2f(81, 100), context);
	window->GetDocument()->AddEventListener("keydown", new Event("hello"));
	window->GetDocument()->AddEventListener("keyup", new Event("hello"));
	window->GetDocument()->AddEventListener("animationend", new Event("hello"));
>>>>>>> 4f13806c


	Shell::EventLoop(GameLoop);

	delete window;

	// Shutdown RmlUi.
	context->RemoveReference();
	Rml::Core::Shutdown();

	Shell::CloseWindow();
	Shell::Shutdown();

	return 0;
}<|MERGE_RESOLUTION|>--- conflicted
+++ resolved
@@ -1,14 +1,10 @@
-<<<<<<< HEAD
 ﻿/*
- * This source file is part of libRocket, the HTML/CSS Interface Middleware
-=======
-/*
  * This source file is part of RmlUi, the HTML/CSS Interface Middleware
->>>>>>> 4f13806c
  *
  * For the latest information, see http://github.com/mikke89/RmlUi
  *
- * Copyright (c) 2018 Michael Ragazzon
+ * Copyright (c) 2018 Michael R. P. Ragazzon
+ * Copyright (c) 2019 The RmlUi Team, and contributors
  *
  * Permission is hereby granted, free of charge, to any person obtaining a copy
  * of this software and associated documentation files (the "Software"), to deal
@@ -182,11 +178,7 @@
 		ff += float(nudge)*0.3f;
 		auto el = window->GetDocument()->GetElementById("exit");
 		auto f = el->GetProperty<float>("margin-left");
-<<<<<<< HEAD
-		el->SetProperty(Rocket::Core::PropertyId::MarginLeft, Rocket::Core::Property(ff, Rocket::Core::Property::PX));
-=======
-		el->SetProperty("margin-left", Rml::Core::Property(ff, Rml::Core::Property::PX));
->>>>>>> 4f13806c
+		el->SetProperty(Rml::Core::PropertyId::MarginLeft, Rml::Core::Property(ff, Rml::Core::Property::PX));
 		float f_left = el->GetAbsoluteLeft();
 		Rml::Core::Log::Message(Rml::Core::Log::LT_INFO, "margin-left: '%f'   abs: %f.", ff, f_left);
 		nudge = 0;
@@ -198,18 +190,8 @@
 		auto el = window->GetDocument()->GetElementById("fps");
 		float fps = float(count_frames) / dt;
 		count_frames = 0;
-<<<<<<< HEAD
-		el->SetInnerRML(Rocket::Core::CreateString( 20, "FPS: %f", fps ));
-	}
-=======
-		el->SetInnerRML(Rml::Core::String{ 20, "FPS: %f", fps });
-	}
-	//static int f_prev = 0.0f;
-	//int df = f - f_prev;
-	//f_prev = f;
-	//if(df != 0)
-	//	Rml::Core::Log::Message(Rml::Core::Log::LT_INFO, "Animation f = %d,  df = %d", f, df);
->>>>>>> 4f13806c
+		el->SetInnerRML(Rml::Core::CreateString( 20, "FPS: %f", fps ));
+	}
 }
 
 
@@ -230,12 +212,7 @@
 		{
 		case EventId::Keydown:
 		{
-<<<<<<< HEAD
-			Rocket::Core::Input::KeyIdentifier key_identifier = (Rocket::Core::Input::KeyIdentifier) event.GetParameter< int >("key_identifier", 0);
-=======
-			bool key_down = event == "keydown";
 			Rml::Core::Input::KeyIdentifier key_identifier = (Rml::Core::Input::KeyIdentifier) event.GetParameter< int >("key_identifier", 0);
->>>>>>> 4f13806c
 
 			if (key_identifier == Rml::Core::Input::KI_SPACE)
 			{
@@ -394,17 +371,10 @@
 
 	Shell::LoadFonts("assets/");
 
-<<<<<<< HEAD
-	window = new DemoWindow("Animation sample", Rocket::Core::Vector2f(81, 100), context);
-	window->GetDocument()->AddEventListener(Rocket::Core::EventId::Keydown, new Event("hello"));
-	window->GetDocument()->AddEventListener(Rocket::Core::EventId::Keyup, new Event("hello"));
-	window->GetDocument()->AddEventListener(Rocket::Core::EventId::Animationend, new Event("hello"));
-=======
 	window = new DemoWindow("Animation sample", Rml::Core::Vector2f(81, 100), context);
-	window->GetDocument()->AddEventListener("keydown", new Event("hello"));
-	window->GetDocument()->AddEventListener("keyup", new Event("hello"));
-	window->GetDocument()->AddEventListener("animationend", new Event("hello"));
->>>>>>> 4f13806c
+	window->GetDocument()->AddEventListener(Rml::Core::EventId::Keydown, new Event("hello"));
+	window->GetDocument()->AddEventListener(Rml::Core::EventId::Keyup, new Event("hello"));
+	window->GetDocument()->AddEventListener(Rml::Core::EventId::Animationend, new Event("hello"));
 
 
 	Shell::EventLoop(GameLoop);
