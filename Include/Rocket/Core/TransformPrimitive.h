/*
 * This source file is part of libRocket, the HTML/CSS Interface Middleware
 *
 * For the latest information, see http://www.librocket.com
 *
 * Copyright (c) 2014 Markus Schöngart
 *
 * Permission is hereby granted, free of charge, to any person obtaining a copy
 * of this software and associated documentation files (the "Software"), to deal
 * in the Software without restriction, including without limitation the rights
 * to use, copy, modify, merge, publish, distribute, sublicense, and/or sell
 * copies of the Software, and to permit persons to whom the Software is
 * furnished to do so, subject to the following conditions:
 *
 * The above copyright notice and this permission notice shall be included in
 * all copies or substantial portions of the Software.
 * 
 * THE SOFTWARE IS PROVIDED "AS IS", WITHOUT WARRANTY OF ANY KIND, EXPRESS OR
 * IMPLIED, INCLUDING BUT NOT LIMITED TO THE WARRANTIES OF MERCHANTABILITY,
 * FITNESS FOR A PARTICULAR PURPOSE AND NONINFRINGEMENT. IN NO EVENT SHALL THE
 * AUTHORS OR COPYRIGHT HOLDERS BE LIABLE FOR ANY CLAIM, DAMAGES OR OTHER
 * LIABILITY, WHETHER IN AN ACTION OF CONTRACT, TORT OR OTHERWISE, ARISING FROM,
 * OUT OF OR IN CONNECTION WITH THE SOFTWARE OR THE USE OR OTHER DEALINGS IN
 * THE SOFTWARE.
 *
 */

#ifndef ROCKETCORETRANSFORMPRIMITIVE_H
#define ROCKETCORETRANSFORMPRIMITIVE_H

#include "Header.h"
#include "Types.h"
#include "Property.h"
#include <array>


namespace Rocket {
namespace Core {
namespace Transforms {
	

struct ROCKETCORE_API NumericValue
{
	/// Non-initializing constructor.
	NumericValue() noexcept;
	/// Construct from a float and a Unit.
	NumericValue(float number, Property::Unit unit) noexcept;

	/// Resolve a numeric property value for an element.
	float ResolveLengthPercentage(Element& e, float base) const noexcept;
	/// Resolve a numeric property value with the element's width as relative base value.
	float ResolveWidth(Element& e) const noexcept;
	/// Resolve a numeric property value with the element's height as relative base value.
	float ResolveHeight(Element& e) const noexcept;
	/// Resolve a numeric property value with the element's depth as relative base value.
	float ResolveDepth(Element& e) const noexcept;
	/// Returns the numeric value converted to base_unit, or 'number' if no relationship defined.
	/// Defined for: {Number, Deg, %} -> Rad
	float ResolveAbsoluteUnit(Property::Unit base_unit) const noexcept;

	String ToString() const noexcept;

	float number;
	Property::Unit unit;
};


template< size_t N >
struct ResolvedPrimitive
{
	ResolvedPrimitive(const float* values) noexcept
	{
		for (size_t i = 0; i < N; ++i)
			this->values[i] = values[i];
	}
	ResolvedPrimitive(const NumericValue* values) noexcept
	{
		for (size_t i = 0; i < N; ++i) 
			this->values[i] = values[i].number;
	}
	ResolvedPrimitive(const NumericValue* values, std::array<Property::Unit, N> base_units) noexcept
	{
		for (size_t i = 0; i < N; ++i)
			this->values[i] = values[i].ResolveAbsoluteUnit(base_units[i]);
	}
	ResolvedPrimitive(std::array<NumericValue, N> values, std::array<Property::Unit, N> base_units) noexcept
	{
		for (size_t i = 0; i < N; ++i)
			this->values[i] = values[i].ResolveAbsoluteUnit(base_units[i]);
	}
	ResolvedPrimitive(std::array<float, N> values) noexcept : values(values) { }
	
	std::array<float, N> values;
};

template< size_t N >
struct UnresolvedPrimitive
{
	UnresolvedPrimitive(const NumericValue* values) noexcept
	{
		for (size_t i = 0; i < N; ++i)
			this->values[i] = values[i];
	}
	UnresolvedPrimitive(std::array<NumericValue, N> values) noexcept : values(values) { }

	std::array<NumericValue, N> values;
};





struct ROCKETCORE_API Matrix2D : public ResolvedPrimitive< 6 >
{
	Matrix2D(const NumericValue* values) noexcept : ResolvedPrimitive(values) { }
};

struct ROCKETCORE_API Matrix3D : public ResolvedPrimitive< 16 >
{
	Matrix3D(const NumericValue* values) noexcept : ResolvedPrimitive(values) { }
	Matrix3D(const Matrix4f& matrix) noexcept : ResolvedPrimitive(matrix.data()) { }
};

struct ROCKETCORE_API TranslateX : public UnresolvedPrimitive< 1 >
{
	TranslateX(const NumericValue* values) noexcept : UnresolvedPrimitive(values) { }
	TranslateX(float x, Property::Unit unit = Property::PX) noexcept : UnresolvedPrimitive({ NumericValue(x, unit) }) { }
};

struct ROCKETCORE_API TranslateY : public UnresolvedPrimitive< 1 >
{
	TranslateY(const NumericValue* values) noexcept : UnresolvedPrimitive(values) { }
	TranslateY(float y, Property::Unit unit = Property::PX) noexcept : UnresolvedPrimitive({ NumericValue(y, unit) }) { }
};

struct ROCKETCORE_API TranslateZ : public UnresolvedPrimitive< 1 >
{
	TranslateZ(const NumericValue* values) noexcept : UnresolvedPrimitive(values) { }
	TranslateZ(float z, Property::Unit unit = Property::PX) noexcept : UnresolvedPrimitive({ NumericValue(z, unit) }) { }
};

struct ROCKETCORE_API Translate2D : public UnresolvedPrimitive< 2 >
{
	Translate2D(const NumericValue* values) noexcept : UnresolvedPrimitive(values) { }
	Translate2D(float x, float y, Property::Unit units = Property::PX) noexcept : UnresolvedPrimitive({ NumericValue(x, units), NumericValue(y, units) }) { }
};

struct ROCKETCORE_API Translate3D : public UnresolvedPrimitive< 3 >
{
	Translate3D(const NumericValue* values) noexcept : UnresolvedPrimitive(values) { }
	Translate3D(NumericValue x, NumericValue y, NumericValue z) noexcept : UnresolvedPrimitive({ x, y, z }) { }
	Translate3D(float x, float y, float z, Property::Unit units = Property::PX) noexcept : UnresolvedPrimitive({ NumericValue(x, units), NumericValue(y, units), NumericValue(z, units) }) { }
};

struct ROCKETCORE_API ScaleX : public ResolvedPrimitive< 1 >
{
	ScaleX(const NumericValue* values) noexcept : ResolvedPrimitive(values) { }
	ScaleX(float value) noexcept : ResolvedPrimitive({ value }) { }
};

struct ROCKETCORE_API ScaleY : public ResolvedPrimitive< 1 >
{
	ScaleY(const NumericValue* values) noexcept : ResolvedPrimitive(values) { }
	ScaleY(float value) noexcept : ResolvedPrimitive({ value }) { }
};

struct ROCKETCORE_API ScaleZ : public ResolvedPrimitive< 1 >
{
	ScaleZ(const NumericValue* values) noexcept : ResolvedPrimitive(values) { }
	ScaleZ(float value) noexcept : ResolvedPrimitive({ value }) { }
};

struct ROCKETCORE_API Scale2D : public ResolvedPrimitive< 2 >
{
	Scale2D(const NumericValue* values) noexcept : ResolvedPrimitive(values) { }
	Scale2D(float xy) noexcept : ResolvedPrimitive({ xy, xy }) { }
	Scale2D(float x, float y) noexcept : ResolvedPrimitive({ x, y }) { }
};

struct ROCKETCORE_API Scale3D : public ResolvedPrimitive< 3 >
{
	Scale3D(const NumericValue* values) noexcept : ResolvedPrimitive(values) { }
	Scale3D(float xyz) noexcept : ResolvedPrimitive({ xyz, xyz, xyz }) { }
	Scale3D(float x, float y, float z) noexcept : ResolvedPrimitive({ x, y, z }) { }
};

struct ROCKETCORE_API RotateX : public ResolvedPrimitive< 1 >
{
	RotateX(const NumericValue* values) noexcept : ResolvedPrimitive(values, { Property::RAD }) { }
	RotateX(float angle, Property::Unit unit = Property::DEG) noexcept : ResolvedPrimitive({ NumericValue{ angle, unit } }, { Property::RAD }) { }
};

struct ROCKETCORE_API RotateY : public ResolvedPrimitive< 1 >
{
	RotateY(const NumericValue* values) noexcept : ResolvedPrimitive(values, { Property::RAD }) {}
	RotateY(float angle, Property::Unit unit = Property::DEG) noexcept : ResolvedPrimitive({ NumericValue{ angle, unit } }, { Property::RAD }) { }
};

struct ROCKETCORE_API RotateZ : public ResolvedPrimitive< 1 >
{
	RotateZ(const NumericValue* values) noexcept : ResolvedPrimitive(values, { Property::RAD }) { }
	RotateZ(float angle, Property::Unit unit = Property::DEG) noexcept : ResolvedPrimitive({ NumericValue{ angle, unit } }, { Property::RAD }) { }
};

struct ROCKETCORE_API Rotate2D : public ResolvedPrimitive< 1 >
{
	Rotate2D(const NumericValue* values) noexcept : ResolvedPrimitive(values, { Property::RAD }) { }
	Rotate2D(float angle, Property::Unit unit = Property::DEG) noexcept : ResolvedPrimitive({ NumericValue{ angle, unit } }, { Property::RAD }) { }
};

struct ROCKETCORE_API Rotate3D : public ResolvedPrimitive< 4 >
{
	Rotate3D(const NumericValue* values) noexcept : ResolvedPrimitive(values, { Property::NUMBER, Property::NUMBER, Property::NUMBER, Property::RAD }) { }
	Rotate3D(float x, float y, float z, float angle, Property::Unit angle_unit = Property::DEG) noexcept
		: ResolvedPrimitive({ NumericValue{x, Property::NUMBER}, NumericValue{y, Property::NUMBER}, NumericValue{z, Property::NUMBER}, NumericValue{angle, angle_unit} },
			{ Property::NUMBER, Property::NUMBER, Property::NUMBER, Property::RAD }) { }
};

struct ROCKETCORE_API SkewX : public ResolvedPrimitive< 1 >
{
	SkewX(const NumericValue* values) noexcept : ResolvedPrimitive(values, { Property::RAD }) { }
	SkewX(float angle, Property::Unit unit = Property::DEG) noexcept : ResolvedPrimitive({ NumericValue{ angle, unit } }, { Property::RAD }) { }
};

struct ROCKETCORE_API SkewY : public ResolvedPrimitive< 1 >
{
	SkewY(const NumericValue* values) noexcept : ResolvedPrimitive(values, { Property::RAD }) { }
	SkewY(float angle, Property::Unit unit = Property::DEG) noexcept : ResolvedPrimitive({ NumericValue{ angle, unit } }, { Property::RAD }) { }
};

struct ROCKETCORE_API Skew2D : public ResolvedPrimitive< 2 >
{
	Skew2D(const NumericValue* values) noexcept : ResolvedPrimitive(values, { Property::RAD, Property::RAD }) { }
	Skew2D(float x, float y, Property::Unit unit = Property::DEG) noexcept : ResolvedPrimitive({NumericValue{ x, unit }, { NumericValue{ y, unit }}}, {Property::RAD, Property::RAD}) { }
};

struct ROCKETCORE_API Perspective : public UnresolvedPrimitive< 1 >
{
	Perspective(const NumericValue* values) noexcept : UnresolvedPrimitive(values) { }
};

struct DecomposedMatrix4
{
	Vector4f perspective;
	Vector4f quaternion;
	Vector3f translation;
	Vector3f scale;
	Vector3f skew;

	bool Decompose(const Matrix4f& m);
};


struct ROCKETCORE_API PrimitiveVariant {

	enum Type {
		MATRIX2D, MATRIX3D,
		TRANSLATEX, TRANSLATEY, TRANSLATEZ, TRANSLATE2D, TRANSLATE3D,
		SCALEX, SCALEY, SCALEZ, SCALE2D, SCALE3D,
		ROTATEX, ROTATEY, ROTATEZ, ROTATE2D, ROTATE3D,
		SKEWX, SKEWY, SKEW2D,
		PERSPECTIVE, DECOMPOSEDMATRIX4
	};

	PrimitiveVariant(Type type) : type(type) {}

	Type type;

	union {
		Matrix2D matrix_2d;
		Matrix3D matrix_3d;
		TranslateX translate_x;
		TranslateY translate_y;
		TranslateZ translate_z;
		Translate2D translate_2d;
		Translate3D translate_3d;
		ScaleX scale_x;
		ScaleY scale_y;
		ScaleZ scale_z;
		Scale2D scale_2d;
		Scale3D scale_3d;
		RotateX rotate_x;
		RotateY rotate_y;
		RotateZ rotate_z;
		Rotate2D rotate_2d;
		Rotate3D rotate_3d;
		SkewX skew_x;
		SkewY skew_y;
		Skew2D skew_2d;
		Perspective perspective;
		DecomposedMatrix4 decomposed_matrix_4;
	};
};


/**
	The Primitive struct is the base struct of geometric transforms such as rotations, scalings and translations.
	Instances of this struct are added to a Rocket::Core::Transform instance
	by the Rocket::Core::PropertyParserTransform, which is responsible for
	parsing the `transform' property.

	@author Markus Schöngart
	@see Rocket::Core::Transform
	@see Rocket::Core::PropertyParserTransform
 */
struct ROCKETCORE_API Primitive
{
	PrimitiveVariant primitive;

	Primitive(Matrix2D          p) : primitive(PrimitiveVariant::MATRIX2D) { primitive.matrix_2d = p; }
	Primitive(Matrix3D          p) : primitive(PrimitiveVariant::MATRIX3D) { primitive.matrix_3d = p; }
	Primitive(TranslateX        p) : primitive(PrimitiveVariant::TRANSLATEX) { primitive.translate_x = p; }
	Primitive(TranslateY        p) : primitive(PrimitiveVariant::TRANSLATEY) { primitive.translate_y = p; }
	Primitive(TranslateZ        p) : primitive(PrimitiveVariant::TRANSLATEZ) { primitive.translate_z = p; }
	Primitive(Translate2D       p) : primitive(PrimitiveVariant::TRANSLATE2D) { primitive.translate_2d = p; }
	Primitive(Translate3D       p) : primitive(PrimitiveVariant::TRANSLATE3D) { primitive.translate_3d = p; }
	Primitive(ScaleX            p) : primitive(PrimitiveVariant::SCALEX) { primitive.scale_x = p; }
	Primitive(ScaleY            p) : primitive(PrimitiveVariant::SCALEY) { primitive.scale_y = p; }
	Primitive(ScaleZ            p) : primitive(PrimitiveVariant::SCALEZ) { primitive.scale_z = p; }
	Primitive(Scale2D           p) : primitive(PrimitiveVariant::SCALE2D) { primitive.scale_2d = p; }
	Primitive(Scale3D           p) : primitive(PrimitiveVariant::SCALE3D) { primitive.scale_3d = p; }
	Primitive(RotateX           p) : primitive(PrimitiveVariant::ROTATEX) { primitive.rotate_x = p; }
	Primitive(RotateY           p) : primitive(PrimitiveVariant::ROTATEY) { primitive.rotate_y = p; }
	Primitive(RotateZ           p) : primitive(PrimitiveVariant::ROTATEZ) { primitive.rotate_z = p; }
	Primitive(Rotate2D          p) : primitive(PrimitiveVariant::ROTATE2D) { primitive.rotate_2d = p; }
	Primitive(Rotate3D          p) : primitive(PrimitiveVariant::ROTATE3D) { primitive.rotate_3d = p; }
	Primitive(SkewX             p) : primitive(PrimitiveVariant::SKEWX) { primitive.skew_x = p; }
	Primitive(SkewY             p) : primitive(PrimitiveVariant::SKEWY) { primitive.skew_y = p; }
	Primitive(Skew2D            p) : primitive(PrimitiveVariant::SKEW2D) { primitive.skew_2d = p; }
	Primitive(Perspective       p) : primitive(PrimitiveVariant::PERSPECTIVE) { primitive.perspective = p; }
	Primitive(DecomposedMatrix4 p) : primitive(PrimitiveVariant::DECOMPOSEDMATRIX4) { primitive.decomposed_matrix_4 = p; }

	void SetIdentity() noexcept;

	bool ResolveTransform(Matrix4f& m, Element& e) const noexcept;
	bool ResolvePerspective(float &p, Element& e) const noexcept;
	
	// Prepares this primitive for interpolation. This must be done before calling InterpolateWith().
	// Promote units to basic types which can be interpolated, that is, convert 'length -> pixel' for unresolved primitives.
	// Returns false if the owning transform must to be converted to a DecomposedMatrix4 primitive.
	bool PrepareForInterpolation(Element& e) noexcept;

	// If primitives do not match, try to convert them to a common generic type, e.g. TranslateX -> Translate3D.
	// Returns true if they are already the same type or were converted to a common generic type.
	static bool TryConvertToMatchingGenericType(Primitive& p0, Primitive& p1) noexcept;

	// Interpolate this primitive with another primitive, weighted by alpha [0, 1].
	// Primitives must be of same type and PrepareForInterpolation() must previously have been called on both.
	bool InterpolateWith(const Primitive& other, float alpha) noexcept;

	String ToString() const noexcept;

};


<<<<<<< HEAD
template<size_t N>
inline String ResolvedPrimitive<N>::ToString(String unit, bool rad_to_deg, bool only_unit_on_last_value) const noexcept {
	float multiplier = 1.0f;
	if (rad_to_deg) multiplier = 180.f / Math::ROCKET_PI;
	String tmp;
	String result = "(";
	for (size_t i = 0; i < N; i++) {
		if (TypeConverter<float, String>::Convert(values[i] * multiplier, tmp))
			result += tmp;
		if (!unit.empty() && (!only_unit_on_last_value || (i == N - 1)))
			result += unit;
		if (i != N - 1) result += ", ";
	}
	result += ")";
	return result;
}

template<size_t N>
inline String UnresolvedPrimitive<N>::ToString() const noexcept {
	String result = "(";
	for (size_t i = 0; i < N; i++) {
		result += values[i].ToString();
		if (i != N - 1) result += ", ";
	}
	result += ")";
	return result;
}
=======
>>>>>>> 34b55b14

}
}
}

#endif<|MERGE_RESOLUTION|>--- conflicted
+++ resolved
@@ -353,36 +353,6 @@
 };
 
 
-<<<<<<< HEAD
-template<size_t N>
-inline String ResolvedPrimitive<N>::ToString(String unit, bool rad_to_deg, bool only_unit_on_last_value) const noexcept {
-	float multiplier = 1.0f;
-	if (rad_to_deg) multiplier = 180.f / Math::ROCKET_PI;
-	String tmp;
-	String result = "(";
-	for (size_t i = 0; i < N; i++) {
-		if (TypeConverter<float, String>::Convert(values[i] * multiplier, tmp))
-			result += tmp;
-		if (!unit.empty() && (!only_unit_on_last_value || (i == N - 1)))
-			result += unit;
-		if (i != N - 1) result += ", ";
-	}
-	result += ")";
-	return result;
-}
-
-template<size_t N>
-inline String UnresolvedPrimitive<N>::ToString() const noexcept {
-	String result = "(";
-	for (size_t i = 0; i < N; i++) {
-		result += values[i].ToString();
-		if (i != N - 1) result += ", ";
-	}
-	result += ")";
-	return result;
-}
-=======
->>>>>>> 34b55b14
 
 }
 }
