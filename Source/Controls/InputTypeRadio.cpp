--- conflicted
+++ resolved
@@ -62,15 +62,9 @@
 		if (checked)
 			PopRadioSet();
 
-<<<<<<< HEAD
-		Rocket::Core::Dictionary parameters;
-		parameters["value"] = Rocket::Core::String(checked ? GetValue() : "");
+		Rml::Core::Dictionary parameters;
+		parameters["value"] = Rml::Core::String(checked ? GetValue() : "");
 		element->DispatchEvent(Core::EventId::Change, parameters);
-=======
-		Rml::Core::Dictionary parameters;
-		parameters.Set("value", Rml::Core::String(checked ? GetValue() : ""));
-		element->DispatchEvent("change", parameters);
->>>>>>> 4f13806c
 	}
 
 	return true;
