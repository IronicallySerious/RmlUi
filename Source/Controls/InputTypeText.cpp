--- conflicted
+++ resolved
@@ -89,14 +89,9 @@
 	}
 
 	// Check if the value has been changed.
-<<<<<<< HEAD
 	it = changed_attributes.find("value");
 	if (it != changed_attributes.end())
 		widget->SetValue(it->second.Get<Core::String>());
-=======
-	if (changed_attributes.find("value") != changed_attributes.end())
-		widget->SetValue(element->GetAttribute< Rml::Core::String >("value", ""));
->>>>>>> 4f13806c
 
 	return !dirty_layout;
 }
@@ -110,11 +105,7 @@
 }
 
 // Checks for necessary functional changes in the control as a result of the event.
-<<<<<<< HEAD
-void InputTypeText::ProcessDefaultAction(Core::Event& ROCKET_UNUSED_PARAMETER(event))
-=======
-void InputTypeText::ProcessEvent(Core::Event& RMLUI_UNUSED_PARAMETER(event))
->>>>>>> 4f13806c
+void InputTypeText::ProcessDefaultAction(Core::Event& RMLUI_UNUSED_PARAMETER(event))
 {
 	RMLUI_UNUSED(event);
 }
