/*
 * This source file is part of RmlUi, the HTML/CSS Interface Middleware
 *
 * For the latest information, see http://github.com/mikke89/RmlUi
 *
 * Copyright (c) 2008-2010 CodePoint Ltd, Shift Technology Ltd
 * Copyright (c) 2019 The RmlUi Team, and contributors
 *
 * Permission is hereby granted, free of charge, to any person obtaining a copy
 * of this software and associated documentation files (the "Software"), to deal
 * in the Software without restriction, including without limitation the rights
 * to use, copy, modify, merge, publish, distribute, sublicense, and/or sell
 * copies of the Software, and to permit persons to whom the Software is
 * furnished to do so, subject to the following conditions:
 *
 * The above copyright notice and this permission notice shall be included in
 * all copies or substantial portions of the Software.
 * 
 * THE SOFTWARE IS PROVIDED "AS IS", WITHOUT WARRANTY OF ANY KIND, EXPRESS OR
 * IMPLIED, INCLUDING BUT NOT LIMITED TO THE WARRANTIES OF MERCHANTABILITY,
 * FITNESS FOR A PARTICULAR PURPOSE AND NONINFRINGEMENT. IN NO EVENT SHALL THE
 * AUTHORS OR COPYRIGHT HOLDERS BE LIABLE FOR ANY CLAIM, DAMAGES OR OTHER
 * LIABILITY, WHETHER IN AN ACTION OF CONTRACT, TORT OR OTHERWISE, ARISING FROM,
 * OUT OF OR IN CONNECTION WITH THE SOFTWARE OR THE USE OR OTHER DEALINGS IN
 * THE SOFTWARE.
 *
 */

#include "../../Include/RmlUi/Core/DataModel.h"
#include "../../Include/RmlUi/Core/DataController.h"
#include "../../Include/RmlUi/Core/DataView.h"
#include "../../Include/RmlUi/Core/Element.h"

namespace Rml {

static DataAddress ParseAddress(const String& address_str)
{
	StringList list;
	StringUtilities::ExpandString(list, address_str, '.');

	DataAddress address;
	address.reserve(list.size() * 2);

	for (const auto& item : list)
	{
		if (item.empty())
			return DataAddress();

		size_t i_open = item.find('[', 0);
		if (i_open == 0)
			return DataAddress();

		address.emplace_back(item.substr(0, i_open));

		while (i_open != String::npos)
		{
			size_t i_close = item.find(']', i_open + 1);
			if (i_close == String::npos)
				return DataAddress();

			int index = FromString<int>(item.substr(i_open + 1, i_close - i_open), -1);
			if (index < 0)
				return DataAddress();

			address.emplace_back(index);

			i_open = item.find('[', i_close + 1);
		}
		// TODO: Abort on invalid characters among [ ] and after the last found bracket?
	}

	RMLUI_ASSERT(!address.empty() && !address[0].name.empty());

	return address;
}

// Returns an error string on error, or nullptr on success.
static const char* LegalVariableName(const String& name)
{
	static SmallUnorderedSet<String> reserved_names{ "it", "ev", "true", "false", "size", "literal" };
	
	if (name.empty())
		return "Name cannot be empty.";
	
	const String name_lower = StringUtilities::ToLower(name);

	const char first = name_lower.front();
	if (!(first >= 'a' && first <= 'z'))
		return "First character must be 'a-z' or 'A-Z'.";

	for (const char c : name_lower)
	{
		if (!(c == '_' || (c >= 'a' && c <= 'z') || (c >= '0' && c <= '9')))
			return "Name must strictly contain characters a-z, A-Z, 0-9 and under_score.";
	}

	if (reserved_names.count(name_lower) == 1)
		return "Name is reserved.";

	return nullptr;
}

static String DataAddressToString(const DataAddress& address)
{
	String result;
	bool is_first = true;
	for (auto& entry : address)
	{
		if (entry.index >= 0)
			result += '[' + ToString(entry.index) + ']';
		else
		{
			if (!is_first)
				result += ".";
			result += entry.name;
		}
		is_first = false;
	}
	return result;
}

DataModel::DataModel(const TransformFuncRegister* transform_register) : transform_register(transform_register)
{
	views = MakeUnique<DataViews>();
	controllers = MakeUnique<DataControllers>();
}

DataModel::~DataModel()
{
	RMLUI_ASSERT(attached_elements.empty());
}

void DataModel::AddView(DataViewPtr view) {
	views->Add(std::move(view));
}

void DataModel::AddController(DataControllerPtr controller) {
	controllers->Add(std::move(controller));
}

bool DataModel::BindVariable(const String& name, DataVariable variable)
{
	const char* name_error_str = LegalVariableName(name);
	if (name_error_str)
	{
		Log::Message(Log::LT_WARNING, "Could not bind data variable '%s'. %s", name.c_str(), name_error_str);
		return false;
	}

	if (!variable)
	{
		Log::Message(Log::LT_WARNING, "Could not bind variable '%s' to data model, data type not registered.", name.c_str());
		return false;
	}

	bool inserted = variables.emplace(name, variable).second;
	if (!inserted)
	{
		Log::Message(Log::LT_WARNING, "Data model variable with name '%s' already exists.", name.c_str());
		return false;
	}

	return true;
}

bool DataModel::BindFunc(const String& name, DataGetFunc get_func, DataSetFunc set_func)
{
	auto result = function_variable_definitions.emplace(name, nullptr);
	auto& it = result.first;
	bool inserted = result.second;
	if (!inserted)
	{
		Log::Message(Log::LT_ERROR, "Data get/set function with name %s already exists in model", name.c_str());
		return false;
	}
	auto& func_definition_ptr = it->second;
	func_definition_ptr = MakeUnique<FuncDefinition>(std::move(get_func), std::move(set_func));

	return BindVariable(name, DataVariable(func_definition_ptr.get(), nullptr));
}

bool DataModel::BindEventCallback(const String& name, DataEventFunc event_func)
{
	const char* name_error_str = LegalVariableName(name);
	if (name_error_str)
	{
		Log::Message(Log::LT_WARNING, "Could not bind data event callback '%s'. %s", name.c_str(), name_error_str);
		return false;
	}

	if (!event_func)
	{
		Log::Message(Log::LT_WARNING, "Could not bind data event callback '%s' to data model, empty function provided.", name.c_str());
		return false;
	}

	bool inserted = event_callbacks.emplace(name, std::move(event_func)).second;
	if (!inserted)
	{
		Log::Message(Log::LT_WARNING, "Data event callback with name '%s' already exists.", name.c_str());
		return false;
	}

	return true;
}

bool DataModel::InsertAlias(Element* element, const String& alias_name, DataAddress replace_with_address)
{
	if (replace_with_address.empty() || replace_with_address.front().name.empty())
	{
		Log::Message(Log::LT_WARNING, "Could not add alias variable '%s' to data model, replacement address invalid.", alias_name.c_str());
		return false;
	}

	if (variables.count(alias_name) == 1)
		Log::Message(Log::LT_WARNING, "Alias variable '%s' is shadowed by a global variable.", alias_name.c_str());

	auto& map = aliases.emplace(element, SmallUnorderedMap<String, DataAddress>()).first->second;
	
	auto it = map.find(alias_name);
	if (it != map.end())
		Log::Message(Log::LT_WARNING, "Alias name '%s' in data model already exists, replaced.", alias_name.c_str());

	map[alias_name] = std::move(replace_with_address);

	return true;
}

bool DataModel::EraseAliases(Element* element)
{
	return aliases.erase(element) == 1;
}

DataAddress DataModel::ResolveAddress(const String& address_str, Element* element) const
{
	DataAddress address = ParseAddress(address_str);

	if (address.empty())
		return address;

	const String& first_name = address.front().name;

	auto it = variables.find(first_name);
	if (it != variables.end())
		return address;

	// Look for a variable alias for the first name.
	
	Element* ancestor = element;
	while (ancestor && ancestor->GetDataModel() == this)
	{
		auto it_element = aliases.find(ancestor);
		if (it_element != aliases.end())
		{
			const auto& alias_names = it_element->second;
			auto it_alias_name = alias_names.find(first_name);
			if (it_alias_name != alias_names.end())
			{
				const DataAddress& replace_address = it_alias_name->second;
				if (replace_address.empty() || replace_address.front().name.empty())
				{
					// Variable alias is invalid
					return DataAddress();
				}

				// Insert the full alias address, replacing the first element.
				address[0] = replace_address[0];
				address.insert(address.begin() + 1, replace_address.begin() + 1, replace_address.end());
				return address;
			}
		}

		ancestor = ancestor->GetParentNode();
	}

	Log::Message(Log::LT_WARNING, "Could not find variable name '%s' in data model.", address_str.c_str());

	return DataAddress();
}

DataVariable DataModel::GetVariable(const DataAddress& address) const
{
	if (address.empty())
		return DataVariable();

	auto it = variables.find(address.front().name);
	if (it != variables.end())
	{
		DataVariable variable = it->second;

		for (int i = 1; i < (int)address.size() && variable; i++)
		{
			variable = variable.Child(address[i]);
			if (!variable)
				return DataVariable();
		}

		return variable;
	}

	if (address[0].name == "literal")
	{
		if (address.size() > 2 && address[1].name == "int")
			return MakeLiteralIntVariable(address[2].index);
	}

	return DataVariable();
}

const DataEventFunc* DataModel::GetEventCallback(const String& name)
{
	auto it = event_callbacks.find(name);
	if (it == event_callbacks.end())
	{
		Log::Message(Log::LT_WARNING, "Could not find data event callback '%s' in data model.", name.c_str());
		return nullptr;
	}

	return &it->second;
}

bool DataModel::GetVariableInto(const DataAddress& address, Variant& out_value) const {
	DataVariable variable = GetVariable(address);
	bool result = (variable && variable.Get(out_value));
	if (!result)
		Log::Message(Log::LT_WARNING, "Could not get value from data variable '%s'.", DataAddressToString(address).c_str());
	return result;
}

void DataModel::DirtyVariable(const String& variable_name)
{
	RMLUI_ASSERTMSG(LegalVariableName(variable_name) == nullptr, "Illegal variable name provided. Only top-level variables can be dirtied.");
	RMLUI_ASSERTMSG(variables.count(variable_name) == 1, "In DirtyVariable: Variable name not found among added variables.");
	dirty_variables.emplace(variable_name);
}

bool DataModel::IsVariableDirty(const String& variable_name) const
{
	RMLUI_ASSERTMSG(LegalVariableName(variable_name) == nullptr, "Illegal variable name provided. Only top-level variables can be dirtied.");
	return dirty_variables.count(variable_name) == 1;
}

bool DataModel::CallTransform(const String& name, Variant& inout_result, const VariantList& arguments) const
{
	if (transform_register)
		return transform_register->Call(name, inout_result, arguments);
	return false;
}

void DataModel::AttachModelRootElement(Element* element)
{
	attached_elements.insert(element);
}

ElementList DataModel::GetAttachedModelRootElements() const
{
	return ElementList(attached_elements.begin(), attached_elements.end());
}

void DataModel::OnElementRemove(Element* element)
{
	EraseAliases(element);
	views->OnElementRemove(element);
	controllers->OnElementRemove(element);
	attached_elements.erase(element);
}

bool DataModel::Update() 
{
	bool result = views->Update(*this, dirty_variables);
	dirty_variables.clear();
	return result;
}

<<<<<<< HEAD
=======


#ifdef RMLUI_DEBUG

static struct TestDataVariables {
	TestDataVariables() 
	{
		using IntVector = Vector<int>;

		struct FunData {
			int i = 99;
			String x = "hello";
			IntVector magic = { 3, 5, 7, 11, 13 };
		};

		using FunArray = Array<FunData, 3>;

		struct SmartData {
			bool valid = true;
			FunData fun;
			FunArray more_fun;
		};

		DataModel model;
		DataTypeRegister types;

		DataModelConstructor handle(&model, &types);

		{
			handle.RegisterArray<IntVector>();

			if (auto fun_handle = handle.RegisterStruct<FunData>())
			{
				fun_handle.RegisterMember("i", &FunData::i);
				fun_handle.RegisterMember("x", &FunData::x);
				fun_handle.RegisterMember("magic", &FunData::magic);
			}

			handle.RegisterArray<FunArray>();

			if (auto smart_handle = handle.RegisterStruct<SmartData>())
			{
				smart_handle.RegisterMember("valid", &SmartData::valid);
				smart_handle.RegisterMember("fun", &SmartData::fun);
				smart_handle.RegisterMember("more_fun", &SmartData::more_fun);
			}
		}

		SmartData data;
		data.fun.x = "Hello, we're in SmartData!";
		
		handle.Bind("data", &data);

		{
			Vector<String> test_addresses = { "data.more_fun[1].magic[3]", "data.more_fun[1].magic.size", "data.fun.x", "data.valid" };
			Vector<String> expected_results = { ToString(data.more_fun[1].magic[3]), ToString(int(data.more_fun[1].magic.size())), ToString(data.fun.x), ToString(data.valid) };

			Vector<String> results;

			for (auto& str_address : test_addresses)
			{
				DataAddress address = ParseAddress(str_address);

				Variant result;
				if(model.GetVariableInto(address, result))
					results.push_back(result.Get<String>());
			}

			RMLUI_ASSERT(results == expected_results);

			bool success = true;
			success &= model.GetVariable(ParseAddress("data.more_fun[1].magic[1]")).Set(Variant(String("199")));
			RMLUI_ASSERT(success && data.more_fun[1].magic[1] == 199);

			data.fun.magic = { 99, 190, 55, 2000, 50, 60, 70, 80, 90 };

			Variant get_result;

			const int magic_size = int(data.fun.magic.size());
			success &= model.GetVariable(ParseAddress("data.fun.magic.size")).Get(get_result);
			RMLUI_ASSERT(success && get_result.Get<String>() == ToString(magic_size));
			RMLUI_ASSERT(model.GetVariable(ParseAddress("data.fun.magic")).Size() == magic_size);

			success &= model.GetVariable(ParseAddress("data.fun.magic[8]")).Get(get_result);
			RMLUI_ASSERT(success && get_result.Get<String>() == "90");
		}
	}
} test_data_variables;


#endif

>>>>>>> 67049770
} // namespace Rml<|MERGE_RESOLUTION|>--- conflicted
+++ resolved
@@ -372,99 +372,4 @@
 	return result;
 }
 
-<<<<<<< HEAD
-=======
-
-
-#ifdef RMLUI_DEBUG
-
-static struct TestDataVariables {
-	TestDataVariables() 
-	{
-		using IntVector = Vector<int>;
-
-		struct FunData {
-			int i = 99;
-			String x = "hello";
-			IntVector magic = { 3, 5, 7, 11, 13 };
-		};
-
-		using FunArray = Array<FunData, 3>;
-
-		struct SmartData {
-			bool valid = true;
-			FunData fun;
-			FunArray more_fun;
-		};
-
-		DataModel model;
-		DataTypeRegister types;
-
-		DataModelConstructor handle(&model, &types);
-
-		{
-			handle.RegisterArray<IntVector>();
-
-			if (auto fun_handle = handle.RegisterStruct<FunData>())
-			{
-				fun_handle.RegisterMember("i", &FunData::i);
-				fun_handle.RegisterMember("x", &FunData::x);
-				fun_handle.RegisterMember("magic", &FunData::magic);
-			}
-
-			handle.RegisterArray<FunArray>();
-
-			if (auto smart_handle = handle.RegisterStruct<SmartData>())
-			{
-				smart_handle.RegisterMember("valid", &SmartData::valid);
-				smart_handle.RegisterMember("fun", &SmartData::fun);
-				smart_handle.RegisterMember("more_fun", &SmartData::more_fun);
-			}
-		}
-
-		SmartData data;
-		data.fun.x = "Hello, we're in SmartData!";
-		
-		handle.Bind("data", &data);
-
-		{
-			Vector<String> test_addresses = { "data.more_fun[1].magic[3]", "data.more_fun[1].magic.size", "data.fun.x", "data.valid" };
-			Vector<String> expected_results = { ToString(data.more_fun[1].magic[3]), ToString(int(data.more_fun[1].magic.size())), ToString(data.fun.x), ToString(data.valid) };
-
-			Vector<String> results;
-
-			for (auto& str_address : test_addresses)
-			{
-				DataAddress address = ParseAddress(str_address);
-
-				Variant result;
-				if(model.GetVariableInto(address, result))
-					results.push_back(result.Get<String>());
-			}
-
-			RMLUI_ASSERT(results == expected_results);
-
-			bool success = true;
-			success &= model.GetVariable(ParseAddress("data.more_fun[1].magic[1]")).Set(Variant(String("199")));
-			RMLUI_ASSERT(success && data.more_fun[1].magic[1] == 199);
-
-			data.fun.magic = { 99, 190, 55, 2000, 50, 60, 70, 80, 90 };
-
-			Variant get_result;
-
-			const int magic_size = int(data.fun.magic.size());
-			success &= model.GetVariable(ParseAddress("data.fun.magic.size")).Get(get_result);
-			RMLUI_ASSERT(success && get_result.Get<String>() == ToString(magic_size));
-			RMLUI_ASSERT(model.GetVariable(ParseAddress("data.fun.magic")).Size() == magic_size);
-
-			success &= model.GetVariable(ParseAddress("data.fun.magic[8]")).Get(get_result);
-			RMLUI_ASSERT(success && get_result.Get<String>() == "90");
-		}
-	}
-} test_data_variables;
-
-
-#endif
-
->>>>>>> 67049770
 } // namespace Rml