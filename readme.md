--- conflicted
+++ resolved
@@ -6,7 +6,7 @@
 
 ---
 
-[![Build Status](https://travis-ci.com/mikke89/RmlUi.svg?branch=master)](https://travis-ci.com/mikke89/RmlUi) [![Build status](https://ci.appveyor.com/api/projects/status/x95oi8mrb001pqhh/branch/master?svg=true)](https://ci.appveyor.com/project/mikke89/rmlui/branch/master)
+[![Build Status](https://travis-ci.com/mikke89/RmlUi.svg?branch=performance)](https://travis-ci.com/mikke89/RmlUi) [![Build status](https://ci.appveyor.com/api/projects/status/x95oi8mrb001pqhh/branch/performance?svg=true)](https://ci.appveyor.com/project/mikke89/rmlui/branch/performance)
 
 RmlUi is the C++ user interface package based on the HTML and CSS standards, designed as a complete solution for any project's interface needs. It is a fork of the [libRocket](https://github.com/libRocket/libRocket) project, introducing new features, bug fixes, and performance improvements. 
 
@@ -36,7 +36,6 @@
 RmlUi introduces several features over the [original libRocket branch](https://github.com/libRocket/libRocket). While the [official RmlUi documentation](https://mikke89.github.io/RmlUiDoc/) is being updated with new documentation, some of the new features are also briefly documented here. Pull requests are welcome for improving the documentation at the [RmlUi documentation repository](https://github.com/mikke89/RmlUiDoc).
 
 
-
 ## Breaking changes
 
 If upgrading from the original libRocket branch, some breaking changes should be considered:
@@ -47,6 +46,7 @@
 - Removed RenderInterface::GetPixelsPerInch, instead the pixels per inch value has been fixed to 96 PPI, as per CSS specs. To achieve a scalable user interface, instead use the 'dp' unit.
 - Removed 'top' and 'bottom' from z-index property.
 
+
 ## Performance
 
 Users moving to this fork should generally see a substantial performance increase. 
@@ -54,7 +54,7 @@
 - The update loop has been reworked to avoid doing unnecessary, repeated calculations whenever the document or style is changed. Instead of immediately updating properties on any affected elements, most of this work is done during the Context::Update call in a more carefully chosen order. Note that for this reason, when querying the Rocket API for properties such as size or position, this information may not be up-to-date with changes since the last Context::Update, such as newly added elements or classes. If this information is needed immediately, a call to ElementDocument::UpdateDocument can be made before such queries at a performance penalty.
 - Several containers have been replaced, such as std::map to [robin_hood::unordered_flat_map](https://github.com/martinus/robin-hood-hashing).
 - Reduced number of allocations and unnecessary recursive calls.
-- And many more, smaller optimizations, resulting in more than 4x performance increase for creation and destruction of a large number of elements. A benchmark for this is located in the animation sample for now.
+- And many more, smaller optimizations, resulting in more than 5x performance increase for creation and destruction of a large number of elements. A benchmark for this is located in the animation sample for now.
 
 
 ## Transform property
@@ -173,13 +173,9 @@
 
 Internally, animations apply their properties on the local style of the element. Thus, mixing RML style attributes and animations should be avoided on the same element.
 
-<<<<<<< HEAD
 Animations currently support full interpolation of transforms, largely following the CSS specifications. Additionally, interpolation support for colors, numbers, lengths, and percentages are implemented.
 
-Animations are very powerful coupled with transforms. See the animation sample project for more examples and details.
-=======
 Animations currently support full interpolation of transforms, largely following the CSS specifications. Additionally, interpolation is supported for colors, numbers, lengths, and percentages.
->>>>>>> 34b55b14
 
 Animations are very powerful coupled with transforms. See the animation sample project for more examples and details. There are also some [video demonstrations](https://mikke89.github.io/RmlUiDoc/pages/rmlui_features.html) of these features in the documentation.
 
